import pytest
from collections import deque
from liquidctl.driver.asetek import Modern690Lc, Legacy690Lc, Hydro690Lc
from _testutils import noop


class _Mock690LcDevice():
    def __init__(self, vendor_id=None, product_id=None, release_number=None,
                 serial_number=None, bus=None, address=None, port=None):
        self.vendor_id = vendor_id
        self.product_id = product_id
        self.release_numer = release_number
        self.serial_number = serial_number
        self.bus = bus
        self.address = address
        self.port = port

        self.open = noop
        self.claim = noop
        self.release = noop
        self.close = noop

        self._reset_sent()

    def read(self, endpoint, length, timeout=None):
        return [0] * length

    def write(self, endpoint, data, timeout=None):
        self._sent_xfers.append(('write', endpoint, data))

    def ctrl_transfer(self, bmRequestType, bRequest, wValue=0, wIndex=0,
                      data_or_wLength=None, timeout=None):
        self._sent_xfers.append(('ctrl_transfer', bmRequestType, bRequest,
                                 wValue, wIndex, data_or_wLength))

    def _reset_sent(self):
        self._sent_xfers = deque()

<<<<<<< HEAD

class Modern690LcTestCase(unittest.TestCase):
    def setUp(self):
        self.mock_usb = _Mock690LcDevice()
        self.device = Modern690Lc(self.mock_usb, 'Mock Modern 690LC')
        self.device.connect()

    def tearDown(self):
        self.device.disconnect()

    def test_not_totally_broken(self):
        """A few reasonable example calls do not raise exceptions."""
        self.device.initialize()
        self.device.get_status()
        self.device.set_color(channel='led', mode='blinking', colors=iter([[3, 2, 1]]),
                              time_per_color=3, time_off=1, alert_threshold=42,
                              alert_color=[90, 80, 10])
        self.device.set_color(channel='led', mode='rainbow', colors=[], speed=5)
        self.device.set_speed_profile(channel='fan',
                                      profile=iter([(20, 20), (30, 50), (40, 100)]))
        self.device.set_fixed_speed(channel='pump', duty=50)

    def test_connect(self):
        def mock_open():
            nonlocal opened
            opened = True
        self.mock_usb.open = mock_open
        opened = False
        with self.device.connect() as cm:
            assert cm == self.device
            assert opened

    def test_begin_transaction(self):
        self.mock_usb._reset_sent()

        self.device.get_status()

        (begin, _) = self.mock_usb._sent_xfers
        xfer_type, bmRequestType, bRequest, wValue, wIndex, datalen = begin
        assert xfer_type == 'ctrl_transfer'
        assert bRequest == 2
        assert bmRequestType == 0x40
        assert wValue == 1
        assert wIndex == 0
        assert datalen is None


class Legacy690LcTestCase(unittest.TestCase):
    def setUp(self):
        self.mock_usb = _Mock690LcDevice(vendor_id=0xffff, product_id=0xb200, bus=1, port=(1,))
        self.device = Legacy690Lc(self.mock_usb, 'Mock Legacy 690LC')
        self.device.connect()

    def tearDown(self):
        self.device.disconnect()

    def test_not_totally_broken(self):
        """A few reasonable example calls do not raise exceptions."""
        self.device.initialize()
        self.device.get_status()
        self.device.set_color(channel='led', mode='blinking', colors=iter([[3, 2, 1]]),
                              time_per_color=3, time_off=1, alert_threshold=42,
                              alert_color=[90, 80, 10])
        self.device.set_fixed_speed(channel='fan', duty=80)
        self.device.set_fixed_speed(channel='pump', duty=50)

    def test_matches_leviathan_updates(self):
        self.device.initialize()
        self.device.set_fixed_speed(channel='pump', duty=50)

        self.mock_usb._reset_sent()
        self.device.set_color(channel='led', mode='fading', colors=[[0, 0, 255], [0, 255, 0]],
                              time_per_color=1, alert_threshold=60, alert_color=[0, 0, 0])
        _begin, (color_msgtype, color_ep, color_data) = self.mock_usb._sent_xfers
        assert color_msgtype == 'write'
        assert color_ep == 2
        assert color_data[0:12] == [0x10, 0, 0, 255, 0, 255, 0, 0, 0, 0, 0x3c, 1]

        self.mock_usb._reset_sent()
        self.device.set_fixed_speed(channel='fan', duty=50)
        _begin, pump_message, fan_message = self.mock_usb._sent_xfers
        assert pump_message == ('write', 2, [0x13, 50])
        assert fan_message == ('write', 2, [0x12, 50])
=======
@pytest.fixture
def mockModern690LcDevice():
    device = _Mock690LcDevice()
    dev = Modern690Lc(device, 'Mock Modern 690LC')

    dev.connect()
    return dev

@pytest.fixture
def mockLegacy690LcDevice():
    device = _Mock690LcDevice(vendor_id=0xffff, product_id=0xb200, bus=1, port=(1,))
    dev = Legacy690Lc(device, 'Mock Legacy 690LC')

    dev.connect()
    return dev

def test_modern690Lc_device_not_totally_broken(mockModern690LcDevice):
    """A few reasonable example calls do not raise exceptions."""

    mockModern690LcDevice.initialize()
    status = mockModern690LcDevice.get_status()
    mockModern690LcDevice.set_color(channel='led', mode='blinking', colors=iter([[3, 2, 1]]),
                   time_per_color=3, time_off=1, alert_threshold=42,
                   alert_color=[90, 80, 10])
    mockModern690LcDevice.set_color(channel='led', mode='rainbow', colors=[], speed=5)
    mockModern690LcDevice.set_speed_profile(channel='fan',
                           profile=iter([(20, 20), (30, 50), (40, 100)]))
    mockModern690LcDevice.set_fixed_speed(channel='pump', duty=50)

def test_modern690Lc_device_connect(mockModern690LcDevice):
    def mock_open():
        nonlocal opened
        opened = True
    mockModern690LcDevice.device.open = mock_open
    opened = False
    with mockModern690LcDevice.connect() as cm:
        assert cm == mockModern690LcDevice
        assert opened

def test_modern690Lc_device_begin_transaction(mockModern690LcDevice):
    mockModern690LcDevice.device._reset_sent()

    mockModern690LcDevice.get_status()

    (begin, _) = mockModern690LcDevice.device._sent_xfers
    xfer_type, bmRequestType, bRequest, wValue, wIndex, datalen = begin
    assert xfer_type == 'ctrl_transfer'
    assert bRequest == 2
    assert bmRequestType == 0x40
    assert wValue == 1
    assert wIndex == 0
    assert datalen == None

def test_legacy690Lc_device_not_totally_broken(mockLegacy690LcDevice):
    """A few reasonable example calls do not raise exceptions."""
    dev = mockLegacy690LcDevice

    dev.initialize()
    status = dev.get_status()
    dev.set_color(channel='led', mode='blinking', colors=iter([[3, 2, 1]]),
                   time_per_color=3, time_off=1, alert_threshold=42,
                   alert_color=[90, 80, 10])
    dev.set_fixed_speed(channel='fan', duty=80)
    dev.set_fixed_speed(channel='pump', duty=50)

def test_legacy690Lc_device_matches_leviathan_updates(mockLegacy690LcDevice):
    dev = mockLegacy690LcDevice

    dev.initialize()
    dev.set_fixed_speed(channel='pump', duty=50)

    dev.device._reset_sent()
    dev.set_color(channel='led', mode='fading', colors=[[0, 0, 255], [0, 255, 0]],
                          time_per_color=1, alert_threshold=60, alert_color=[0, 0, 0])
    _begin, (color_msgtype, color_ep, color_data) = dev.device._sent_xfers
    assert color_msgtype == 'write'
    assert color_ep == 2
    assert color_data[0:12] == [0x10, 0, 0, 255, 0, 255, 0, 0, 0, 0, 0x3c, 1]

    dev.device._reset_sent()
    dev.set_fixed_speed(channel='fan', duty=50)
    _begin, pump_message, fan_message = dev.device._sent_xfers
    assert pump_message == ('write', 2, [0x13, 50])
    assert fan_message == ('write', 2, [0x12, 50])
>>>>>>> 59f2b7c1
<|MERGE_RESOLUTION|>--- conflicted
+++ resolved
@@ -36,91 +36,6 @@
     def _reset_sent(self):
         self._sent_xfers = deque()
 
-<<<<<<< HEAD
-
-class Modern690LcTestCase(unittest.TestCase):
-    def setUp(self):
-        self.mock_usb = _Mock690LcDevice()
-        self.device = Modern690Lc(self.mock_usb, 'Mock Modern 690LC')
-        self.device.connect()
-
-    def tearDown(self):
-        self.device.disconnect()
-
-    def test_not_totally_broken(self):
-        """A few reasonable example calls do not raise exceptions."""
-        self.device.initialize()
-        self.device.get_status()
-        self.device.set_color(channel='led', mode='blinking', colors=iter([[3, 2, 1]]),
-                              time_per_color=3, time_off=1, alert_threshold=42,
-                              alert_color=[90, 80, 10])
-        self.device.set_color(channel='led', mode='rainbow', colors=[], speed=5)
-        self.device.set_speed_profile(channel='fan',
-                                      profile=iter([(20, 20), (30, 50), (40, 100)]))
-        self.device.set_fixed_speed(channel='pump', duty=50)
-
-    def test_connect(self):
-        def mock_open():
-            nonlocal opened
-            opened = True
-        self.mock_usb.open = mock_open
-        opened = False
-        with self.device.connect() as cm:
-            assert cm == self.device
-            assert opened
-
-    def test_begin_transaction(self):
-        self.mock_usb._reset_sent()
-
-        self.device.get_status()
-
-        (begin, _) = self.mock_usb._sent_xfers
-        xfer_type, bmRequestType, bRequest, wValue, wIndex, datalen = begin
-        assert xfer_type == 'ctrl_transfer'
-        assert bRequest == 2
-        assert bmRequestType == 0x40
-        assert wValue == 1
-        assert wIndex == 0
-        assert datalen is None
-
-
-class Legacy690LcTestCase(unittest.TestCase):
-    def setUp(self):
-        self.mock_usb = _Mock690LcDevice(vendor_id=0xffff, product_id=0xb200, bus=1, port=(1,))
-        self.device = Legacy690Lc(self.mock_usb, 'Mock Legacy 690LC')
-        self.device.connect()
-
-    def tearDown(self):
-        self.device.disconnect()
-
-    def test_not_totally_broken(self):
-        """A few reasonable example calls do not raise exceptions."""
-        self.device.initialize()
-        self.device.get_status()
-        self.device.set_color(channel='led', mode='blinking', colors=iter([[3, 2, 1]]),
-                              time_per_color=3, time_off=1, alert_threshold=42,
-                              alert_color=[90, 80, 10])
-        self.device.set_fixed_speed(channel='fan', duty=80)
-        self.device.set_fixed_speed(channel='pump', duty=50)
-
-    def test_matches_leviathan_updates(self):
-        self.device.initialize()
-        self.device.set_fixed_speed(channel='pump', duty=50)
-
-        self.mock_usb._reset_sent()
-        self.device.set_color(channel='led', mode='fading', colors=[[0, 0, 255], [0, 255, 0]],
-                              time_per_color=1, alert_threshold=60, alert_color=[0, 0, 0])
-        _begin, (color_msgtype, color_ep, color_data) = self.mock_usb._sent_xfers
-        assert color_msgtype == 'write'
-        assert color_ep == 2
-        assert color_data[0:12] == [0x10, 0, 0, 255, 0, 255, 0, 0, 0, 0, 0x3c, 1]
-
-        self.mock_usb._reset_sent()
-        self.device.set_fixed_speed(channel='fan', duty=50)
-        _begin, pump_message, fan_message = self.mock_usb._sent_xfers
-        assert pump_message == ('write', 2, [0x13, 50])
-        assert fan_message == ('write', 2, [0x12, 50])
-=======
 @pytest.fixture
 def mockModern690LcDevice():
     device = _Mock690LcDevice()
@@ -204,5 +119,4 @@
     dev.set_fixed_speed(channel='fan', duty=50)
     _begin, pump_message, fan_message = dev.device._sent_xfers
     assert pump_message == ('write', 2, [0x13, 50])
-    assert fan_message == ('write', 2, [0x12, 50])
->>>>>>> 59f2b7c1
+    assert fan_message == ('write', 2, [0x12, 50])