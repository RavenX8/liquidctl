"""liquidctl drivers for NZXT Smart Device V1/V2, Grid+ V3, HUE 2 and HUE 2 Ambient.

Smart Device (V1)
-----------------

The NZXT Smart Device is a fan and LED controller that ships with the H200i,
H400i, H500i and H700i cases.

It provides three independent fan channels with standard 4-pin connectors.
Both PWM and DC control is supported, and the device automatically chooses the
appropriate mode for each channel.

Additionally, up to four chained HUE+ LED strips, or five Aer RGB fans, can be
driven from only RGB channel available.  The firmware installed on the device
exposes several color presets, most of them common to other NZXT products.

The device recognizes the type of accessory connected by measuring the
resistance between the FD and GND lines.[1][2]  In normal usage accessories
should not be mixed.

A microphone is also present onboard, for noise level optimization through CAM
and AI.  NZXT calls this feature Adaptive Noise Reduction (ANR).

[1] https://forum.level1techs.com/t/nzxt-hue-a-look-inside/104836
[2] In parallel: 10 kOhm per HUE+ strip, 16 kOhm per Aer RGB fan.

Grid+ V3
--------

The NZXT Grid+ V3 is a fan controller very similar to the Smart Device (V1).
Comparing the two, the Grid+ has more fan channels (six in total), and no
support for LEDs.

Smart Device V2
---------------

The NZXT Smart Device V2 is a newer model of the original fan and LED controller. It
ships with NZXT's cases released in mid-2019 including the H510 Elite, H510i,
H710i, and H210i.

It provides three independent fan channels with standard 4-pin connectors. Both
PWM and DC control is supported, and the device automatically chooses the appropriate
mode for each channel.

Additionally, it features two independent lighting (Addressable RGB) channels,
unlike the single channel in the original. NZXT Aer RGB 2 fans and HUE 2 lighting
accessories (HUE 2 LED strip, HUE 2 Unerglow, HUE 2 Cable Comb) can be
connected. The firmware installed on the device exposes several color presets, most
of them common to other NZXT products.

HUE 2 and HUE+ devices (including Aer RGB and Aer RGB 2 fans) are supported, but
HUE 2 components cannot be mixed with HUE+ components in the same channel. Each
lighting channel supports up to 6 accessories and a total of 40 LEDs.

A microphone is still present onboard for noise level optimization through CAM
and AI.

RGB & Fan Controller
--------------------

The NZXT RGB & Fan Controller is a retail version of the NZXT Smart Device V2.

HUE 2
-----

The NZXT HUE 2 is an LED controller from the same generation of the Smart
Device V2.

The presets and limitations of the four LED channels are the same as in the
Smart Device V2.

HUE 2 Ambient
-------------

HUE 2 Ambient is a variant of HUE 2 featuring 2 LED control channels.

Driver
------

This driver implements all features available at the hardware level:

 - initialization
 - detection of connected fans and LED strips
 - control of fan speeds per channel
 - monitoring of fan presence, control mode, speed, voltage and current
 - control of lighting modes and colors
 - reporting of LED accessory count and type
 - monitoring of noise level (from the onboard microphone)
 - reporting of firmware version

Software based features offered by CAM, like ANR, have not been implemented.

After powering on from Mechanical Off, or if there have been hardware changes,
the devices must be manually initialized by calling `initialize()`.  This will
cause all connected fans and LED accessories to be detected, and enable status
updates.  It is recommended to initialize the devices at every boot.

---

liquidctl drivers for NZXT Smart Device V1/V2 and Grid+ V3.
Copyright (C) 2018–2020  Jonas Malaco
<<<<<<< HEAD
Copyright (C) 2019–2019  CaseySJ
=======
Copyright (C) 2019–2020  CaseySJ
>>>>>>> 89b9f009
Copyright (C) 2018–2020  each contribution's author

This file is part of liquidctl.

liquidctl is free software: you can redistribute it and/or modify
it under the terms of the GNU General Public License as published by
the Free Software Foundation, either version 3 of the License, or
(at your option) any later version.

liquidctl is distributed in the hope that it will be useful,
but WITHOUT ANY WARRANTY; without even the implied warranty of
MERCHANTABILITY or FITNESS FOR A PARTICULAR PURPOSE.  See the
GNU General Public License for more details.

You should have received a copy of the GNU General Public License
along with this program.  If not, see <https://www.gnu.org/licenses/>.
"""

import itertools
import logging

from liquidctl.driver.usb import UsbHidDriver
from liquidctl.util import clamp, Hue2Accessory, HUE2_MAX_ACCESSORIES_IN_CHANNEL

LOGGER = logging.getLogger(__name__)

_ANIMATION_SPEEDS = {
    'slowest':  0x0,
    'slower':   0x1,
    'normal':   0x2,
    'faster':   0x3,
    'fastest':  0x4,
}

_MIN_DUTY = 0
_MAX_DUTY = 100

class CommonSmartDeviceDriver(UsbHidDriver):
    """Common functions of Smart Device and Grid drivers."""

    def __init__(self, device, description, speed_channels, color_channels, **kwargs):
        """Instantiate a driver with a device handle."""
        super().__init__(device, description)
        self._speed_channels = speed_channels
        self._color_channels = color_channels

    def set_color(self, channel, mode, colors, speed='normal', **kwargs):
        """Set the color mode.

        Only available for the Smart Device V1/V2.
        """
        if not self._color_channels:
            raise NotImplementedError()
        cid = self._color_channels[channel]
        _, _, _, mincolors, maxcolors = self._COLOR_MODES[mode]
        colors = [[g, r, b] for [r, g, b] in colors]
        if len(colors) < mincolors:
            raise ValueError('Not enough colors for mode={}, at least {} required'
                             .format(mode, mincolors))
        elif maxcolors == 0:
            if colors:
                LOGGER.warning('too many colors for mode=%s, none needed', mode)
            colors = [[0, 0, 0]]  # discard the input but ensure at least one step
        elif len(colors) > maxcolors:
            LOGGER.warning('too many colors for mode=%s, dropping to %i',
                           mode, maxcolors)
            colors = colors[:maxcolors]
        sval = _ANIMATION_SPEEDS[speed]
        self._write_colors(cid, mode, colors, sval)
        self.device.release()

    def set_fixed_speed(self, channel, duty, **kwargs):
        """Set channel to a fixed speed."""
        if channel == 'sync':
            selected_channels = self._speed_channels
        else:
            selected_channels = {channel: self._speed_channels[channel]}
        for cname, (cid, dmin, dmax) in selected_channels.items():
            duty = clamp(duty, dmin, dmax)
            LOGGER.info('setting %s duty to %i%%', cname, duty)
            self._write_fixed_duty(cid, duty)
        self.device.release()

    def _write(self, data):
        padding = [0x0]*(self._WRITE_LENGTH - len(data))
        LOGGER.debug('write %s (and %i padding bytes)',
                     ' '.join(format(i, '02x') for i in data), len(padding))
        self.device.write(data + padding)

    def _write_colors(self, cid, mode, colors, sval):
        raise NotImplementedError()

    def _write_fixed_duty(self, cid, duty):
        raise NotImplementedError()


class SmartDeviceDriver(CommonSmartDeviceDriver):
    """liquidctl driver for the NZXT Smart Device (V1) and Grid+ V3."""

    SUPPORTED_DEVICES = [
        (0x1e71, 0x1714, None, 'NZXT Smart Device (V1)', {
            'speed_channel_count': 3,
            'color_channel_count': 1
        }),
        (0x1e71, 0x1711, None, 'NZXT Grid+ V3', {
            'speed_channel_count': 6,
            'color_channel_count': 0
        }),
    ]

    _READ_LENGTH = 21
    _WRITE_LENGTH = 65

    _COLOR_MODES = {
        # (byte2/mode, byte3/variant, byte4/size, min colors, max colors)
        'off':                           (0x00, 0x00, 0x00, 0, 0),
        'fixed':                         (0x00, 0x00, 0x00, 1, 1),
        'super-fixed':                   (0x00, 0x00, 0x00, 1, 40),  # independent leds
        'fading':                        (0x01, 0x00, 0x00, 1, 8),
        'spectrum-wave':                 (0x02, 0x00, 0x00, 0, 0),
        'backwards-spectrum-wave':       (0x02, 0x10, 0x00, 0, 0),
        'marquee-3':                     (0x03, 0x00, 0x00, 1, 1),
        'marquee-4':                     (0x03, 0x00, 0x08, 1, 1),
        'marquee-5':                     (0x03, 0x00, 0x10, 1, 1),
        'marquee-6':                     (0x03, 0x00, 0x18, 1, 1),
        'backwards-marquee-3':           (0x03, 0x10, 0x00, 1, 1),
        'backwards-marquee-4':           (0x03, 0x10, 0x08, 1, 1),
        'backwards-marquee-5':           (0x03, 0x10, 0x10, 1, 1),
        'backwards-marquee-6':           (0x03, 0x10, 0x18, 1, 1),
        'covering-marquee':              (0x04, 0x00, 0x00, 1, 8),
        'covering-backwards-marquee':    (0x04, 0x10, 0x00, 1, 8),
        'alternating':                   (0x05, 0x00, 0x00, 2, 2),
        'moving-alternating':            (0x05, 0x08, 0x00, 2, 2),
        'backwards-moving-alternating':  (0x05, 0x18, 0x00, 2, 2),
        'pulse':                         (0x06, 0x00, 0x00, 1, 8),
        'breathing':                     (0x07, 0x00, 0x00, 1, 8),   # colors for each step
        'super-breathing':               (0x07, 0x00, 0x00, 1, 40),  # one step, independent leds
        'candle':                        (0x09, 0x00, 0x00, 1, 1),
        'wings':                         (0x0c, 0x00, 0x00, 1, 1),
        'super-wave':                    (0x0d, 0x00, 0x00, 1, 40),  # independent ring leds
        'backwards-super-wave':          (0x0d, 0x10, 0x00, 1, 40),  # independent ring leds
    }

    def __init__(self, device, description, speed_channel_count, color_channel_count, **kwargs):
        """Instantiate a driver with a device handle."""
        speed_channels = {'fan{}'.format(i + 1): (i, _MIN_DUTY, _MAX_DUTY)
                          for i in range(speed_channel_count)}
        color_channels = {'led': (i)
                          for i in range(color_channel_count)}
        super().__init__(device, description, speed_channels, color_channels, **kwargs)

    def initialize(self, **kwargs):
        """Initialize the device.

        Detects all connected fans and LED accessories, and allows subsequent
        calls to get_status.
        """
        self._write([0x1, 0x5c])  # initialize/detect connected devices and their type
        self._write([0x1, 0x5d])  # start reporting
        self.device.release()

    def get_status(self, **kwargs):
        """Get a status report.

        Returns a list of (key, value, unit) tuples.
        """
        status = []
        noise = []
        self.device.clear_enqueued_reports()
        for i, _ in enumerate(self._speed_channels):
            msg = self.device.read(self._READ_LENGTH)
            LOGGER.debug('received %s', ' '.join(format(i, '02x') for i in msg))
            num = (msg[15] >> 4) + 1
            state = msg[15] & 0x3
            status.append(('Fan {}'.format(num), ['—', 'DC', 'PWM'][state], ''))
            noise.append(msg[1])
            if state:
                status.append(('Fan {} speed'.format(num), msg[3] << 8 | msg[4], 'rpm'))
                status.append(('Fan {} voltage'.format(num), msg[7] + msg[8]/100, 'V'))
                status.append(('Fan {} current'.format(num), msg[10]/100, 'A'))
            if i != 0:
                continue
            fw = '{}.{}.{}'.format(msg[0xb], msg[0xc] << 8 | msg[0xd], msg[0xe])
            status.append(('Firmware version', fw, ''))
            if self._color_channels:
                lcount = msg[0x11]
                status.append(('LED accessories', lcount, ''))
                if lcount > 0:
                    ltype, lsize = [('HUE+ Strip', 10), ('Aer RGB', 8)][msg[0x10] >> 3]
                    status.append(('LED accessory type', ltype, ''))
                    status.append(('LED count (total)', lcount*lsize, ''))
        status.append(('Noise level', round(sum(noise)/len(noise)), 'dB'))
        self.device.release()
        return sorted(status)

    def _write_colors(self, cid, mode, colors, sval):
        mval, mod3, mod4, _, _ = self._COLOR_MODES[mode]
        # generate steps from mode and colors: usually each color set by the user generates
        # one step, where it is specified to all leds and the device handles the animation;
        # but in super mode there is a single step and each color directly controls a led
        if 'super' in mode:
            steps = [list(itertools.chain(*colors))]
        else:
            steps = [color*40 for color in colors]
        for i, leds in enumerate(steps):
            seq = i << 5
            byte4 = sval | seq | mod4
            self._write([0x2, 0x4b, mval, mod3, byte4] + leds[0:57])
            self._write([0x3] + leds[57:])

    def _write_fixed_duty(self, cid, duty):
        self._write([0x2, 0x4d, cid, 0, duty])


class SmartDeviceV2Driver(CommonSmartDeviceDriver):
    """liquidctl driver for the NZXT Smart Device V2, NZXT HUE 2 and NZXT HUE 2 Ambient."""

    SUPPORTED_DEVICES = [
        (0x1e71, 0x2006, None, 'NZXT Smart Device V2 (experimental)', {
            'speed_channel_count': 3,
            'color_channel_count': 2
        }),
        (0x1e71, 0x2001, None, 'NZXT HUE 2 (experimental)', {
            'speed_channel_count': 0,
            'color_channel_count': 4
        }),
        (0x1e71, 0x2002, None, 'NZXT HUE 2 Ambient (experimental)', {
            'speed_channel_count': 0,
            'color_channel_count': 2
        }),
        (0x1e71, 0x2009, None, 'NZXT RGB & Fan Controller (experimental)', {
            'speed_channel_count': 3,
            'color_channel_count': 2
        }),
    ]

    _MAX_READ_ATTEMPTS = 12
    _READ_LENGTH = 64
    _WRITE_LENGTH = 64

    _COLOR_MODES = {
        # (mode, size/variant, moving/backwards, min colors, max colors)
        'off':                              (0x00, 0x00, 0x00, 0, 0),
        'fixed':                            (0x00, 0x00, 0x00, 1, 1),
        'super-fixed':                      (0x01, 0x00, 0x00, 1, 40),  # independent leds
        'fading':                           (0x01, 0x00, 0x00, 1, 8),
        'spectrum-wave':                    (0x02, 0x00, 0x00, 0, 0),
        'backwards-spectrum-wave':          (0x02, 0x00, 0x01, 0, 0),
        'marquee-3':                        (0x03, 0x00, 0x00, 1, 1),
        'marquee-4':                        (0x03, 0x01, 0x00, 1, 1),
        'marquee-5':                        (0x03, 0x02, 0x00, 1, 1),
        'marquee-6':                        (0x03, 0x03, 0x00, 1, 1),
        'backwards-marquee-3':              (0x03, 0x00, 0x01, 1, 1),
        'backwards-marquee-4':              (0x03, 0x01, 0x01, 1, 1),
        'backwards-marquee-5':              (0x03, 0x02, 0x01, 1, 1),
        'backwards-marquee-6':              (0x03, 0x03, 0x01, 1, 1),
        'covering-marquee':                 (0x04, 0x00, 0x00, 1, 8),
        'covering-backwards-marquee':       (0x04, 0x00, 0x01, 1, 8),
        'alternating-3':                    (0x05, 0x00, 0x00, 2, 2),
        'alternating-4':                    (0x05, 0x01, 0x00, 2, 2),
        'alternating-5':                    (0x05, 0x02, 0x00, 2, 2),
        'alternating-6':                    (0x05, 0x03, 0x00, 2, 2),
        'moving-alternating-3':             (0x05, 0x00, 0x10, 2, 2),   # byte4: 0x10 = moving
        'moving-alternating-4':             (0x05, 0x01, 0x10, 2, 2),   # byte4: 0x10 = moving
        'moving-alternating-5':             (0x05, 0x02, 0x10, 2, 2),   # byte4: 0x10 = moving
        'moving-alternating-6':             (0x05, 0x03, 0x10, 2, 2),   # byte4: 0x10 = moving
        'backwards-moving-alternating-3':   (0x05, 0x00, 0x11, 2, 2),   # byte4: 0x11 = moving + backwards
        'backwards-moving-alternating-4':   (0x05, 0x01, 0x11, 2, 2),   # byte4: 0x11 = moving + backwards
        'backwards-moving-alternating-5':   (0x05, 0x02, 0x11, 2, 2),   # byte4: 0x11 = moving + backwards
        'backwards-moving-alternating-6':   (0x05, 0x03, 0x11, 2, 2),   # byte4: 0x11 = moving + backwards
        'pulse':                            (0x06, 0x00, 0x00, 1, 8),
        'breathing':                        (0x07, 0x00, 0x00, 1, 8),   # colors for each step
        'super-breathing':                  (0x03, 0x19, 0x00, 1, 40),  # independent leds
        'candle':                           (0x08, 0x00, 0x00, 1, 1),
        'starry-night':                     (0x09, 0x00, 0x00, 1, 1),
        'rainbow-flow':                     (0x0b, 0x00, 0x00, 0, 0),
        'super-rainbow':                    (0x0c, 0x00, 0x00, 0, 0),
        'rainbow-pulse':                    (0x0d, 0x00, 0x00, 0, 0),
        'backwards-rainbow-flow':           (0x0b, 0x00, 0x01, 0, 0),
        'backwards-super-rainbow':          (0x0c, 0x00, 0x01, 0, 0),
        'backwards-rainbow-pulse':          (0x0d, 0x00, 0x01, 0, 0),
        'wings':                            (None, 0x00, 0x00, 1, 1),   # wings requires special handling
    }

<<<<<<< HEAD
=======
    _ACCESSORY_NAMES = {
        0x01: "HUE+ LED Strip",
        0x02: "AER RGB 1",
        0x04: "HUE 2 LED Strip 300 mm",
        0x05: "HUE 2 LED Strip 250 mm",
        0x06: "HUE 2 LED Strip 200 mm",
        0x08: "HUE 2 Cable Comb",
        0x09: "HUE 2 Underglow 300 mm",
        0x0a: "HUE 2 Underglow 200 mm",
        0x0b: "AER RGB 2 120 mm",
        0x0c: "AER RGB 2 140 mm"
    }

>>>>>>> 89b9f009
    def __init__(self, device, description, speed_channel_count, color_channel_count, **kwargs):
        """Instantiate a driver with a device handle."""
        speed_channels = {'fan{}'.format(i + 1): (i, _MIN_DUTY, _MAX_DUTY)
                          for i in range(speed_channel_count)}
        color_channels = {'led{}'.format(i + 1): (1 << i)
                          for i in range(color_channel_count)}
        color_channels['sync'] = (1 << color_channel_count) - 1
        super().__init__(device, description, speed_channels, color_channels, **kwargs)

    def initialize(self, **kwargs):
        """Initialize the device.

        Detects and reports all connected fans and LED accessories, and allows
        subsequent calls to get_status.

        Returns a list of (key, value, unit) tuples.
        """
        self.device.clear_enqueued_reports()
        # initialize
        self._write([0x60, 0x02, 0x01, 0xE8, 0x03, 0x01, 0xE8, 0x03])
        self._write([0x60, 0x03])
        # request static infos
        self._write([0x10, 0x01])  # firmware info
        self._write([0x20, 0x03])  # lighting info
        status = []

        def parse_firm_info(msg):
            fw = f'{msg[0x11]}.{msg[0x12]}.{msg[0x13]}'
            status.append(('Firmware version', fw, ''))

        def parse_led_info(msg):
            channel_count = msg[14]
            offset = 15  # offset of first channel/first accessory
            for c in range(channel_count):
                for a in range(HUE2_MAX_ACCESSORIES_IN_CHANNEL):
                    accessory_id = msg[offset + c * HUE2_MAX_ACCESSORIES_IN_CHANNEL + a]
                    if accessory_id == 0:
                        break
                    status.append((f'LED {c + 1} accessory {a + 1}',
                                   Hue2Accessory(accessory_id), ''))

        self._read_until({b'\x11\x01': parse_firm_info, b'\x21\x03': parse_led_info})
        self.device.release()
        return sorted(status)

    def get_status(self, **kwargs):
        """Get a status report.

        Returns a list of (key, value, unit) tuples.
        """
        if not self._speed_channels:
            return []
        status = []

        def parse_fan_info(msg):
            rpm_offset = 24
            duty_offset = 40
            noise_offset = 56
            for i, _ in enumerate(self._speed_channels):
                if ((msg[rpm_offset] != 0x0) and (msg[rpm_offset + 1] != 0x0)):
                    status.append(('Fan {} speed'.format(i + 1), msg[rpm_offset + 1] << 8 | msg[rpm_offset], 'rpm'))
                    status.append(('Fan {} duty'.format(i + 1), msg[duty_offset + i], '%'))
                rpm_offset += 2
            status.append(('Noise level', msg[noise_offset], 'dB'))

        self.device.clear_enqueued_reports()
        self._read_until({b'\x67\x02': parse_fan_info})
        self.device.release()
        return sorted(status)

    def _read_until(self, parsers):
        for _ in range(self._MAX_READ_ATTEMPTS):
            msg = self.device.read(self._READ_LENGTH)
            LOGGER.debug('received %s', ' '.join(format(i, '02x') for i in msg))
            prefix = bytes(msg[0:2])
            func = parsers.pop(prefix, None)
            if func:
                func(msg)
            if not parsers:
                return
        assert False, f'missing messages (attempts={self._MAX_READ_ATTEMPTS}, missing={len(parsers)})'

    def _write_colors(self, cid, mode, colors, sval):
        mval, mod3, mod4, mincolors, maxcolors = self._COLOR_MODES[mode]
        color_count = len(colors)
        if maxcolors == 40:
            led_padding = [0x00, 0x00, 0x00]*(maxcolors - color_count)  # turn off remaining LEDs
            leds = list(itertools.chain(*colors)) + led_padding
            self._write([0x22, 0x10, cid, 0x00] + leds[0:60]) # send first 20 colors to device (3 bytes per color)
            self._write([0x22, 0x11, cid, 0x00] + leds[60:])  # send remaining colors to device
            self._write([0x22, 0xA0, cid, 0x00, mval, mod3, 0x00, 0x00, 0x00,
                         0x00, 0x64, 0x00, 0x32, 0x00, 0x00, 0x01])
        elif mode == 'wings':  # wings requires special handling
            for [g, r, b] in colors:
                self._write([0x22, 0x10, cid])  # clear out all independent LEDs
                self._write([0x22, 0x11, cid])  # clear out all independent LEDs
                color_lists = [] * 3
                color_lists[0] = [g, r, b] * 8
                color_lists[1] = [int(x // 2.5) for x in color_lists[0]]
                color_lists[2] = [int(x // 4) for x in color_lists[1]]
                for i in range(8):   #  send color scheme first, before enabling wings mode
                    mod = 0x05 if i in [3, 7] else 0x01
                    msg = ([0x22, 0x20, cid, i, 0x04, 0x39, 0x00, mod,
                            0x00, 0x00, 0x00, 0x00, 0x00, 0x00, 0x00, 0x06,
                            0x05, 0x85, 0x05, 0x85, 0x05, 0x85, 0x00, 0x00,
                            0x00, 0x00, 0x00, 0x00])
                    self._write(msg + color_lists[i % 4])
                self._write([0x22, 0x03, cid, 0x08])   # this actually enables wings mode
        else:
            byte7 = (mod4 & 0x10) >> 4  # sets 'moving' flag for moving alternating modes
            byte8 = mod4 & 0x01  # sets 'backwards' flag
            byte9 = mod3 if mval == 0x03 else color_count  #  specifies 'marquee' LED size
            byte10 = mod3 if mval == 0x05 else 0x00  #  specifies LED size for 'alternating' modes
            header = [0x28, 0x03, cid, 0x00, mval, sval, byte7, byte8, byte9, byte10]
            self._write(header + list(itertools.chain(*colors)))

    def _write_fixed_duty(self, cid, duty):
        msg = [0x62, 0x01, 0x01 << cid, 0x00, 0x00, 0x00] # fan channel passed as bitflag in last 3 bits of 3rd byte
        msg[cid + 3] = duty # duty percent in 4th, 5th, and 6th bytes for, respectively, fan1, fan2 and fan3
        self._write(msg)


# backwards compatibility
NzxtSmartDeviceDriver = SmartDeviceDriver<|MERGE_RESOLUTION|>--- conflicted
+++ resolved
@@ -99,11 +99,7 @@
 
 liquidctl drivers for NZXT Smart Device V1/V2 and Grid+ V3.
 Copyright (C) 2018–2020  Jonas Malaco
-<<<<<<< HEAD
-Copyright (C) 2019–2019  CaseySJ
-=======
 Copyright (C) 2019–2020  CaseySJ
->>>>>>> 89b9f009
 Copyright (C) 2018–2020  each contribution's author
 
 This file is part of liquidctl.
@@ -388,22 +384,6 @@
         'wings':                            (None, 0x00, 0x00, 1, 1),   # wings requires special handling
     }
 
-<<<<<<< HEAD
-=======
-    _ACCESSORY_NAMES = {
-        0x01: "HUE+ LED Strip",
-        0x02: "AER RGB 1",
-        0x04: "HUE 2 LED Strip 300 mm",
-        0x05: "HUE 2 LED Strip 250 mm",
-        0x06: "HUE 2 LED Strip 200 mm",
-        0x08: "HUE 2 Cable Comb",
-        0x09: "HUE 2 Underglow 300 mm",
-        0x0a: "HUE 2 Underglow 200 mm",
-        0x0b: "AER RGB 2 120 mm",
-        0x0c: "AER RGB 2 140 mm"
-    }
-
->>>>>>> 89b9f009
     def __init__(self, device, description, speed_channel_count, color_channel_count, **kwargs):
         """Instantiate a driver with a device handle."""
         speed_channels = {'fan{}'.format(i + 1): (i, _MIN_DUTY, _MAX_DUTY)
